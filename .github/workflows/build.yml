name: Build

on:
  workflow_dispatch:
    inputs:
      release:
        description: 'Release'
        required: true
        default: false
        type: boolean
  push:
    branches: [ "master" ]
  pull_request:
    branches: [ "master" ]
  release:
    types: [created]

env:
  CARGO_TERM_COLOR: always

jobs:
  build:
    permissions: write-all
    runs-on: windows-2022

    steps:
      - name: Checkout
        uses: actions/checkout@v4

      - name: Print event name
        run: echo The event that triggered this workflow was ${{ github.event_name }}.

      - name: Rust cache
        uses: Swatinem/rust-cache@v2
        with:
          workspaces: "rust -> target"
          key: ${{ (github.event_name == 'release' || inputs.release) && 'prod' || 'dev' }}

      - name: Install cargo-make
        uses: baptiste0928/cargo-install@v3
        with:
          crate: cargo-make

      - name: Install cargo-target-dir
        uses: baptiste0928/cargo-install@v3
        with:
          crate: cargo-target-dir
          git: https://github.com/MolotovCherry/cargo-target-dir

      - name: Install cargo-wix
        if: github.event_name == 'release'
        uses: baptiste0928/cargo-install@v3
        with:
          crate: cargo-wix

      - name: Export Private Certificate
        if: github.event_name != 'pull_request'
        env:
          PRIVATE_KEY: ${{ secrets.PRIVATE_KEY }}
        run: |
          $env:PRIVATE_KEY | Out-File -FilePath private.txt
          certutil -decode private.txt private.pfx

      - name: Export PR Private Certificate
        if: github.event_name == 'pull_request'
        run: cp .github/workflows/build_res/pr.pfx private.pfx

      - name: Export Public Certificate
        env:
          PRIVATE_KEY_PASSWORD: ${{ github.event_name == 'pull_request' && '1234' || secrets.PRIVATE_KEY_PASSWORD }}
        run: |
          Get-PfxCertificate -FilePath private.pfx -Password (ConvertTo-SecureString -String "${{ env.PRIVATE_KEY_PASSWORD }}" -AsPlainText -Force) | Export-Certificate -FilePath DriverCertificate.cer -type CERT

      - name: Build
        env:
          PRIVATE_KEY_PASSWORD: ${{ github.event_name == 'pull_request' && '1234' || secrets.PRIVATE_KEY_PASSWORD }}
          RELEASE: ${{ (github.event_name == 'release' || inputs.release) && 'prod' || 'dev' }}
        working-directory: rust
        run: cargo make -p $env:RELEASE build

<<<<<<< HEAD
      - name: Sign inf
        shell: cmd
        run: |
          call "%ProgramFiles%\Microsoft Visual Studio\2022\Enterprise\Common7\Tools\VsDevCmd.bat"
          signtool sign /a /fd SHA256 /v /f private.pfx /p ${{ secrets.PRIVATE_KEY_PASSWORD }} /t http://timestamp.digicert.com rust/target/output/*.inf

      - name: Upload Artifacts
=======
      - name: Prepare Artifact Upload
>>>>>>> c5b703d2
        if: github.event_name != 'release'
        run: |
          # copy any required files to . so artifact upload files are in top level
          Get-ChildItem -Path `
            "rust/target/output/*.exe", `
            "rust/target/output/*.cat", `
            "rust/target/output/*.dll", `
            "rust/target/output/*.inf", `
            "installer/install-cert.bat" `
            | ForEach-Object { Copy-Item -Path $_.FullName -Destination "." }

      - name: Upload Artifacts
        if: github.event_name != 'release'
        uses: actions/upload-artifact@v4
        with:
          name: driver
          path: |
            *.exe
            *.cat
            *.dll
            *.inf
            DriverCertificate.cer
            install-cert.bat

      - name: Set release version
        if: github.event_name == 'release'
        run: |
          $tagName = "${{ github.event.release.tag_name }}"
          $version = $tagName.TrimStart('v')
          echo "RELEASE_VERSION=$version" | Out-File -FilePath $env:GITHUB_ENV -Append

      # package with wix
      - name: Create installer
        if: github.event_name == 'release'
        working-directory: rust
        run: |
          cargo wix -p virtual-display-driver -i ${{ env.RELEASE_VERSION }} --nocapture -I ../installer/main.wxs -o target\output -C -ext -C WixDifxAppExtension -L -ext -L WixDifxAppExtension -L "C:\Program Files (x86)\WiX Toolset v3.11\bin\difxapp_x64.wixlib"

      - name: Sign installer
        if: github.event_name == 'release'
        shell: cmd
        env:
          PRIVATE_KEY_PASSWORD: ${{ github.event_name == 'pull_request' && '1234' || secrets.PRIVATE_KEY_PASSWORD }}
        run: |
          call "%ProgramFiles%\Microsoft Visual Studio\2022\Enterprise\Common7\Tools\VsDevCmd.bat"
          signtool sign /a /fd SHA256 /v /f private.pfx /p ${{ env.PRIVATE_KEY_PASSWORD }} /t http://timestamp.digicert.com rust/target/output/*.msi

      - name: Zip up install package
        if: github.event_name == 'release'
        run: |
          Get-ChildItem -Path DriverCertificate.cer, installer/install-cert.bat, rust/target/output/*.msi | Compress-Archive -CompressionLevel Optimal -DestinationPath "virtual-desktop-driver-installer-x64.zip"

      - name: Zip up portable package
        if: github.event_name == 'release'
        run: |
          Get-ChildItem -Path DriverCertificate.cer, installer/install-cert.bat, rust/target/output/*.inf, rust/target/output/*.dll, rust/target/output/*.cat, rust/target/output/*.exe, installer/files/*.reg | Compress-Archive -CompressionLevel Optimal -DestinationPath "virtual-desktop-driver-portable-x64.zip"

      - name: Attach assets to release
        if: github.event_name == 'release'
        uses: xresloader/upload-to-github-release@v1
        env:
          GITHUB_TOKEN: ${{ secrets.GITHUB_TOKEN }}
        with:
          file: "*.zip"
          draft: false
          release_id: ${{ github.event.release.id }}<|MERGE_RESOLUTION|>--- conflicted
+++ resolved
@@ -78,17 +78,7 @@
         working-directory: rust
         run: cargo make -p $env:RELEASE build
 
-<<<<<<< HEAD
-      - name: Sign inf
-        shell: cmd
-        run: |
-          call "%ProgramFiles%\Microsoft Visual Studio\2022\Enterprise\Common7\Tools\VsDevCmd.bat"
-          signtool sign /a /fd SHA256 /v /f private.pfx /p ${{ secrets.PRIVATE_KEY_PASSWORD }} /t http://timestamp.digicert.com rust/target/output/*.inf
-
-      - name: Upload Artifacts
-=======
       - name: Prepare Artifact Upload
->>>>>>> c5b703d2
         if: github.event_name != 'release'
         run: |
           # copy any required files to . so artifact upload files are in top level
